--- conflicted
+++ resolved
@@ -237,11 +237,7 @@
 
 [[package]]
 name = "chaturbate-poller"
-<<<<<<< HEAD
-version = "0.12.3"
-=======
 version = "0.12.4"
->>>>>>> e92bf51d
 source = { editable = "." }
 dependencies = [
     { name = "asyncio" },
